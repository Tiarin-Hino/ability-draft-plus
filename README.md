# Dota 2 Ability Draft Plus Overlay


![Initial Scan](/images/Initial_Scan.png "Initial Scan")

**Dota 2 Ability Draft Plus** is a desktop overlay tool designed to provide players with valuable statistical insights during the Ability Draft phase of a Dota 2 game. It leverages real-time Machine Learning (ML) based image recognition and a locally stored database to display win rates for heroes and abilities, and suggests powerful ability combinations.

**This project is currently focused on Windows.** macOS/Linux support may be considered in the future.

[![ko-fi](https://ko-fi.com/img/githubbutton_sm.svg)](https://ko-fi.com/tiarinhino) 
<<<<<<< HEAD

=======
>>>>>>> 8e4dcf3b
## Features

* **Real-time Data Insights During Draft:**
    * Displays hero and ability win rates upon hover.
    * Suggests strong ability combinations from the current draft pool, with associated win rates.
    * Highlights "Top Tier" abilities and hero models based on a consolidated score (winrate, value, pick order).
    * Shows "OP Combinations" (pre-defined high-performing pairs) available in the current draft pool.
* **ML-Powered Ability Recognition:** Utilizes a TensorFlow.js model to accurately identify ability icons from the screen.
* **Local Statistics Database:** All statistical data (hero/ability win rates, synergy data) is stored in a local SQLite database, initially bundled with the application.
* **Manual Data Updates:** The Control Panel allows users to scrape and update the local database from Windrun.io for the latest statistics.
* **Hero-Specific Context:**
    * When a user selects their hero ("My Hero"), the overlay can tailor suggestions and ability valuations.
    * When a user selects a "My Model" hero, suggestions are filtered to focus on abilities.
* **Feedback Mechanism:** Allows users to "Take Snapshot" of ability icons if misidentified. These snapshots can be exported and shared (e.g., via [Google Form](https://forms.gle/gkz7U3EBi1P1RHaCA) or GitHub Issues) to help improve the ML model.
* **Standalone Operation:** Once data is updated, the overlay functions locally without needing a constant internet connection during gameplay.
* **Non-Intrusive Design:** Runs as an overlay, processing screen information without direct interaction with the Dota 2 game client. This means it relies solely on image recognition and its local database.
* **Free to Use:** No subscriptions or payments required.

## Installation (Users)

1.  **Download the Latest Release:**
    * Go to the [Releases Page](https://github.com/tiarin-hino/ability-draft-plus/releases) on GitHub.
    * Download the `.exe` installer (e.g., `Ability-Draft-Plus-Setup-X.Y.Z.exe`) for a standard installation, or the portable `.exe` (e.g., `Ability-Draft-Plus-Portable-X.Y.Z.exe`) for a standalone version. A `.zip` version might also be available for manual extraction.
2.  **Install:**
    * **Installer (`.exe`):** Run the installer and follow the on-screen instructions. A desktop shortcut will typically be created.
    * **Portable Application (`.exe`):** Simply run the downloaded executable from any folder.
    * **Portable (`.zip`):** Extract the contents of the `.zip` file to a folder of your choice. Run `Ability Draft Plus.exe` (or the similarly named main executable) from that folder.
3.  **First Launch:**
    * On the first launch, the application will set up necessary files, including copying the bundled local database with pre-filled statistics.

## How to Use

The application has two main parts: the **Control Panel** (main window) and the **Overlay** (in-game).

### 1. Control Panel

This window appears when you start the application.

* **Update Windrun Data (Optional but Recommended):**
    * The app includes a pre-filled database. For the latest stats from [Windrun.io](https://windrun.io), click "**Update Windrun Data (Full)**". This can take a few minutes.
    * The "Last updated" date shows the freshness of your local data.
* **Select Screen Resolution:**
    * From the dropdown, **select the screen resolution you use for Dota 2.** This is critical for accurate ability recognition by the overlay.
* **Activate Overlay:**
    * Once Dota 2 is running and you are in (or about to enter) the Ability Draft phase, click "**Activate Overlay**". The Control Panel will hide, and the transparent overlay will appear.
* **Export Failed Samples:**
    * If the ML model misidentifies abilities, use the "Take Snapshot" feature in the overlay (see below). This button lets you export these saved images as a `.zip` file, which you can then share for model improvement.

### 2. Using the Overlay

The overlay provides in-game assistance once activated.

* **Initial Scan:**
    * Once the Ability Draft screen is fully visible in Dota 2 (showing all heroes and abilities), click the "**Initial Scan**" button on the overlay (top-right).
    * The app will analyze the screen to identify abilities in the pool and those already picked.
* **Tooltips & Insights:**
    * After the scan, interactive hotspots appear over identified abilities and hero models.
    * **Hovering** over these displays a tooltip with:
        * Ability/Hero Name, Winrate, High Skill Winrate.
        * ML prediction confidence (for abilities).
        * Strong synergistic combinations (for abilities in the pool) with other available abilities.
        * "Top Tier" abilities/models (based on a consolidated score) are highlighted with a shimmering border.
* **Select Your Hero (Recommended):**
    * After the initial scan, "**My Hero**" buttons appear next to each of the 10 hero portrait areas.
    * Click the "**My Hero**" button corresponding to your hero in the draft.
    * **Benefits:**
        * The overlay may provide more tailored "value" or "pick order" context for abilities if this feature is expanded.
        * Abilities you pick will be distinctly highlighted.
        * Top-tier ultimate suggestions may be filtered if you've already picked an ultimate.
    * If you misclick, a "**My Hero (Change)**" button appears; click it to deselect, then choose the correct one.
* **Set Model Hero (Optional):**
    * After the initial scan, "**Set Model**" buttons appear near the 12 hero models displayed in the center of the draft screen.
    * Clicking this for one of the hero models will tailor "Top Tier" suggestions to focus only on *abilities* (filtering out other hero models from suggestions), assuming you want to build around that model's abilities.
    * Click "**My Model (Change)**" to deselect.
* **Rescan:**
    * After selecting "My Hero", "My Model", or if the draft state changes (abilities are picked), click "**Rescan**".
    * This re-processes the screen, updating insights based on the current context.
* **OP Combinations Window:**
    * If any pre-defined high-performing ("OP") two-ability combos are detected among available draft pool abilities, a window will appear (top-right). You can hide/show this.
* **Take Snapshot (Feedback for ML):**
    * If you notice an ability is misidentified, click "**Take Snapshot**".
    * This saves cropped images of all ability icons currently displayed to a local `failed-samples` folder. These can be exported via the Control Panel.
* **Close Overlay:**
    * Press the `Esc` key or click the "X" button on the overlay to close it and return to the Control Panel.

## Screenshots

**Control Panel**

![Control Panel](/images/Control_Panel.png "Control Panel")

**Overlay - Idle Mode**

![Idle Mode](/images/Idle_Mode.png "Idle Mode")

**Overlay - Initial Scan Done**

![Initial Scan](/images/Initial_Scan.png "Initial Scan")

**Overlay - Ability Winrates & Suggestions**

![Ability Winrates](/images/Ability_Winrates.png "Ability Winrates")

**Overlay - OP Combinations Warning Example**

![OP Combinations](/images/OP_Combinations.png "OP Combinations")

**Overlay - Rescan with Selected Model and abilities, synergy suggestions**

![Rescan](images/Filter_Picked_Abilities.png "Rescan")

---

## For Developers: Running from Source

These instructions are primarily for **Windows**.

### Prerequisites

1.  **Node.js:** Install Node.js (includes npm). A version compatible with your project's Electron version is required (check `package.json`).
2.  **Python:**
    * **Crucial for native module compilation (e.g., `@tensorflow/tfjs-node`):** Install Python **3.9.x, 3.10.x, or 3.11.x**. Newer Python versions (3.12+) might cause build issues due to the removal of `distutils`.
    * Ensure Python is added to your system's PATH or set the `PYTHON` environment variable correctly before building.
3.  **C++ Build Tools (Windows):**
    * **Recommended:** Install Visual Studio (e.g., Community Edition) with the "Desktop development with C++" workload selected.
    * **Alternative:** `npm install --global --production windows-build-tools` (from an Admin PowerShell/CMD), but this might install older tools.
4.  **Git:** For cloning the repository.

### Setup Steps

1.  **Clone the Repository:**
    ```bash
    git clone [https://github.com/tiarin-hino/ability-draft-plus.git](https://github.com/tiarin-hino/ability-draft-plus.git)
    cd ability-draft-plus
    ```

2.  **Set `PYTHON` Environment Variable (Windows - PowerShell Admin Example):**
    Before running `npm install`, ensure `node-gyp` (used for native module compilation) targets the correct Python version.
    ```powershell
    # Replace with the actual path to your Python 3.9.x/3.10.x/3.11.x executable
    $env:PYTHON = "C:\Path\To\Your\Python3.9\python.exe" 
    # Verify (optional): node -p "process.env.PYTHON"
    ```
    This needs to be set for the terminal session where you run subsequent npm commands.

3.  **Install Dependencies:**
    ```bash
    npm install
    ```
    This installs dependencies and should trigger `patch-package` if configured in `postinstall`.

4.  **Rebuild Native Modules for Electron:**
    Native modules must be compiled against Electron's Node.js version.
    * Ensure your Electron version is correctly referenced in the `rebuild-tensorflow` script in `package.json` (e.g., `-v 31.7.7` if your Electron version in `devDependencies` is `^31.0.0`).
    * Run the rebuild script (ensure `PYTHON` environment variable is set):
        ```bash
        npm run rebuild-all 
        ```
        This script should handle rebuilding `better-sqlite3`, `sharp`, and `@tensorflow/tfjs-node`.

    * **Troubleshooting `@tensorflow/tfjs-node`:** Refer to `TFJS_PATCH.md` for detailed steps on resolving native module issues with `@tensorflow/tfjs-node`, including manual verification of `.node` file placement and the role of `patch-package`.

### Running the Application (Developer Mode)

1.  **Start the Application:**
    ```bash
    npm start
    ```

2.  **First Run - Data Setup:**
    * On the first launch from source, if the database doesn't exist in the user data path, the application will copy the bundled `dota_ad_data.db`.
    * The UI will indicate "Using bundled data." You can (and should) then use the "Update Windrun Data (Full)" button in the Control Panel to get the latest statistics.

---

## Project Structure

* `main.js`: Electron main process. Handles app lifecycle, IPC, database, ML orchestration.
* `index.html` & `renderer.js`: UI and logic for the main Control Panel.
* `overlay.html` & `overlayRenderer.js`: UI and logic for the in-game transparent overlay.
* `preload.js`: Securely exposes main process functionalities to renderers.
* `src/`:
    * `database/`: SQLite database setup (`setupDatabase.js`) and queries (`queries.js`).
    * `scraper/`: Scripts for scraping data from Windrun.io (`heroScraper.js`, `abilityScraper.js`, `abilityPairScraper.js`).
    * `imageProcessor.js`: Handles screen capture, icon cropping, and ML-based ability recognition.
* `model/tfjs_model/`: Contains the TensorFlow.js graph model (`model.json`, `.bin` files) and `class_names.json`.
* `config/layout_coordinates.json`: Defines screen coordinates for UI elements at different resolutions.
* `dota_ad_data.db` (root): The bundled SQLite database, copied to user data on first run.
* `patches/`: Contains patches applied via `patch-package` (e.g., for `@tensorflow/tfjs-node`).
* `package.json`: Project dependencies, scripts, and build configuration.
* `TFJS_PATCH.md`: Detailed guide for troubleshooting `@tensorflow/tfjs-node` native module issues.

## Development Notes

* **Database:** The local SQLite database (`dota_ad_data.db` in your user data folder) is managed by `src/database/setupDatabase.js` and populated/updated by the scraper scripts in `src/scraper/`.
* **ML Model:** The ability recognition model is in `model/tfjs_model/`.
* **Coordinates:** UI element coordinates for screen scraping are in `config/layout_coordinates.json`. These may need updates if the in-game Ability Draft UI changes significantly.

## Contributing & Feedback

For bugs, feature requests, or other feedback:

* Please open an issue on the [GitHub Issues page](https://github.com/tiarin-hino/ability-draft-plus/issues). Use the provided templates for bug reports or feature requests.
* For submitting misidentified ability icons (after using "Take Snapshot"), you can create an issue and attach the exported `.zip` file, or use the [Google Form](https://forms.gle/gkz7U3EBi1P1RHaCA) as mentioned in the application.

## Acknowledgements

* Statistical data for heroes and abilities is primarily sourced from [Windrun.io](https://windrun.io).
* This tool is a fan-made project and is not affiliated with Valve Corporation or Dota 2.<|MERGE_RESOLUTION|>--- conflicted
+++ resolved
@@ -8,10 +8,7 @@
 **This project is currently focused on Windows.** macOS/Linux support may be considered in the future.
 
 [![ko-fi](https://ko-fi.com/img/githubbutton_sm.svg)](https://ko-fi.com/tiarinhino) 
-<<<<<<< HEAD
-
-=======
->>>>>>> 8e4dcf3b
+
 ## Features
 
 * **Real-time Data Insights During Draft:**
